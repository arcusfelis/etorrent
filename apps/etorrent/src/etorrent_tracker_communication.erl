%% @author Jesper Louis Andersen <jesper.louis.andersen@gmail.com>
%% @doc Handle communication with trackers
%% <p>This module handles all communication with a tracker. It will
%% periodically announce to the tracker for an update. Eventual errors
%% and new Peers are fed back into the Peer Manager process so they
%% can be processed to completion.</p>
%% <p>For UDP tracking, we delegate the work to the UDP tracker
%% system.</p>
%% @end
-module(etorrent_tracker_communication).

-behaviour(gen_server).

-ifdef(TEST).
-include_lib("proper/include/proper.hrl").
-include_lib("eunit/include/eunit.hrl").
-endif.

%% API
-export([start_link/5, completed/1]).

%% gen_server callbacks
-export([init/1, handle_call/3, handle_cast/2, handle_info/2,
         terminate/2, code_change/3]).

-type tier() :: etorrent_types:tier().
-record(state, {queued_message = none :: none | started,
                %% The hard timer is the time we *must* wait on the tracker.
                %% soft timer may be overridden if we want to change state.
                soft_timer     :: reference() | none,
                hard_timer     :: reference() | none,
                url = [[]]     :: [tier()],
                info_hash      :: binary(),
                peer_id        :: binary(),
                control_pid    :: pid(),
                torrent_id     :: integer() }).

-define(DEFAULT_CONNECTION_TIMEOUT_INTERVAL, 1800).
-define(DEFAULT_CONNECTION_TIMEOUT_MIN_INTERVAL, 60).
-define(DEFAULT_TRACKER_OVERLOAD_INTERVAL, 300).
-define(DEFAULT_REQUEST_TIMEOUT, 240).
%%====================================================================

%% @doc Start the server
%% <p>Start the server. We are given a large amount of
%% information. The `ControlPid' refers to the Pid of the controller
%% process. The `UrlTiers' are a list of lists of string() parameters,
%% each a URL. Next comes the `Infohash' as a binary(), the `PeerId'
%% parameter and finally the `TorrentId': the identifier of the torrent.</p>
%% @end
%% @todo What module, precisely do the control pid come from?
-spec start_link(pid(), [tier()], binary(), binary(), integer()) ->
                        ignore | {ok, pid()} | {error, term()}.
start_link(ControlPid, UrlTiers, InfoHash, PeerId, TorrentId)
  when is_binary(PeerId) ->
    gen_server:start_link(?MODULE,
                          [ControlPid,
                           UrlTiers, InfoHash, PeerId, TorrentId],
                          []).

%% @doc Prod the tracker and tell it we completed to torrent
%% @end
-spec completed(pid()) -> ok.
completed(Pid) ->
    gen_server:cast(Pid, completed).

%%====================================================================

%% @private
init([ControlPid, UrlTiers, InfoHash, PeerId, TorrentId]) ->
    process_flag(trap_exit, true),
    random:seed(now()),
    HardRef = erlang:send_after(0, self(), hard_timeout),
    SoftRef = erlang:send_after(
                timer:seconds(?DEFAULT_CONNECTION_TIMEOUT_INTERVAL),
                self(),
                soft_timeout),
    Url = swap_urls(shuffle_tiers(UrlTiers)),
    {ok, #state{control_pid = ControlPid,
                torrent_id = TorrentId,
                url = Url,
                info_hash = InfoHash,
                peer_id = PeerId,

                soft_timer = SoftRef,
                hard_timer = HardRef,

                queued_message = started}}.

%% @private
handle_call(_Request, _From, State) ->
    Reply = ok,
    {reply, Reply, State}.

%% @private
handle_cast(completed, S) ->
    NS = contact_tracker(completed, S),
    {noreply, NS};
handle_cast(Msg, #state { hard_timer = none } = S) ->
    NS = contact_tracker(Msg, S),
    {noreply, NS};
handle_cast(Msg, S) ->
    lager:error("Unknown Msg: ~p", [Msg]),
    {noreply, S}.

%% @private
handle_info(hard_timeout,
            #state { queued_message = none } = S) ->
    %% There is nothing to do with the hard_timer, just ignore this
    {noreply, S#state { hard_timer = none }};
handle_info(hard_timeout, S) ->
    NS = contact_tracker(S#state.queued_message, S),
    {noreply, NS#state { queued_message = none}};
handle_info(soft_timeout, S) ->
    %% Soft timeout
    NS = contact_tracker(S),
    {noreply, NS};
handle_info({Ref, _M}, State) when is_reference(Ref) ->
    %% Quench late messages arriving
    {noreply, State};
handle_info(_Info, State) ->
    {noreply, State}.

%% @private
terminate(Reason, S) when Reason =:= shutdown; Reason =:= normal ->
    _NS = contact_tracker(stopped, S),
    ok;
terminate(Reason, _S) ->
    lager:warning("Terminating due to ~p", [Reason]),
    ok.

%% @private
code_change(_OldVsn, State, _Extra) ->
    {ok, State}.

%%--------------------------------------------------------------------
contact_tracker(S) ->
    contact_tracker(none, S).

contact_tracker(Event, #state { url = Tiers } = S) ->
    case contact_tracker(Tiers, Event, S) of
        {none, NS} ->
            NS;
        {ok, NS} ->
            NS
    end.

contact_tracker(Tiers, Event, S) ->
    contact_tracker(Tiers, Event, S, []).

contact_tracker([], _Event, S, _Acc) ->
    {none, handle_timeout(S)};
contact_tracker([Tier | NextTier], Event, S, Acc) ->
    case contact_tracker_tier(Tier, Event, S) of
        {ok, NS, NewTier} ->
            {ok, NS#state { url = lists:reverse(Acc) ++ [NewTier | NextTier] }};
        none ->
            contact_tracker(NextTier, Event, S, [Tier | Acc])
    end.

contact_tracker_tier(Tier, S, Event) ->
    contact_tracker_tier(Tier, S, Event, []).

contact_tracker_tier([], _Event, _S, _Acc) ->
    none;
contact_tracker_tier([Url | Next], Event, S, Acc) ->
    case
        case identify_url_type(Url) of
            http -> contact_tracker_http(Url, Event, S);
            {udp, IP, Port}  -> contact_tracker_udp(Url, IP, Port, Event, S)
        end
    of
        {ok, NS} ->
            {ok, NS, [Url] ++ lists:reverse(Acc) ++ Next};
        error ->
            %% For private torrent (BEP 27), disconnect all peers coming
            %% from the tracker before switching to another one
            case etorrent_torrent:is_private(S#state.torrent_id) of
                true -> disconnect_tracker(Url);
                _ -> ok
            end,
            contact_tracker_tier(Next, Event, S, [Url | Acc])
    end.

identify_url_type(Url) ->
    case etorrent_http_uri:parse(Url) of
        {S1, _UserInfo, Host, Port, _Path, _Query} ->
            case S1 of
                http ->
                    http;
                udp ->
                    {udp, Host, Port}
            end;
        {error, Reason} ->
            lager:error("Unknown URL type for url ~s, error: ~p",
                        [Url, Reason]),
            exit(identify_url_type)

    end.

%% @doc Disconnect from tracker designated by its url.
%% <p>It is called to comply with BEP 27 Private Torrents,
%% which reads: "When switching between trackers,
%% the peer MUST disconnect from all current peers".</p>
%% @end
-spec disconnect_tracker(string()) -> ok.
disconnect_tracker(Url) ->
    F = fun(P) ->
                etorrent_peer_control:stop(P)
        end,
    etorrent_table:foreach_peer_of_tracker(Url, F),
    ok.

contact_tracker_udp(Url, IP, Port, Event,
                    #state { torrent_id = Id,
                             info_hash = InfoHash,
                             peer_id = PeerId } = S) ->
    {value, PL} = etorrent_torrent:lookup(Id),
    Uploaded   = proplists:get_value(uploaded, PL),
    Downloaded = proplists:get_value(downloaded, PL),
    Left       = proplists:get_value(left, PL),
    PropList = [{info_hash, InfoHash},
                {peer_id, PeerId},
                {up, Uploaded},
                {down, Downloaded},
                {left, Left},
                {port, Port},
                %% @todo: Actually process the key correctly for
                %% private tracking
                {key, 0},
                {event, Event}],
    lager:debug("Announcing via UDP"),
    case etorrent_udp_tracker_mgr:announce(
           {IP, Port}, PropList, timer:seconds(60)) of
        {ok, {announce, Peers, Status}} ->
            lager:debug("UDP reply handled"),
            {I, MI} = handle_udp_response(Url, Id, Peers, Status),
            {ok, handle_timeout(I, MI, S)};
        timeout ->
            error
    end.

%% @todo: consider not passing around the state here!
contact_tracker_http(Url, Event, S) ->
    RequestUrl = build_tracker_url(Url, Event, S),
    case etorrent_http:request(RequestUrl) of
        {ok, {{200, _}, _, Body}} ->
            case etorrent_bcoding:decode(Body) of
                {ok, BC} -> {ok, handle_tracker_response(Url, BC, S)};
                {error, _} ->
                    etorrent_event:notify({malformed_tracker_response, Body}),
                    error
            end;
        {error, Type} ->
            case Type of
                etimedout -> ignore;
                econnrefused -> ignore;
                session_remotly_closed -> ignore;
                Err ->
                    Msg = {error, [{contact_tracker, Err},
                                   {id, S#state.torrent_id}]},
                    etorrent_event:notify(Msg),
                    lager:info("Contact Tracker Error: ~p", [Msg]),
                    ignore
            end,
            error
    end.

handle_tracker_response(Url, BC, S) ->
    case etorrent_bcoding:get_string_value("failure reason", BC, none) of
        none ->
            report_warning(
              S#state.torrent_id,
              etorrent_bcoding:get_string_value("warning message", BC, none)),
            handle_tracker_bcoding(Url, BC, S);
        Err ->
            etorrent_event:notify({tracker_error, S#state.torrent_id, Err}),
            handle_timeout(BC, S)
    end.

report_warning(_Id, none) -> ok;
report_warning(Id, Warn) ->
    etorrent_event:notify({tracker_warning, Id, Warn}).

handle_tracker_bcoding(Url, BC, S) ->
    %% Add new peers
    etorrent_peer_mgr:add_peers(Url,
                                S#state.torrent_id,
                                response_ips(BC)),
    %% Update the state of the torrent
    ok = etorrent_torrent:statechange(
           S#state.torrent_id,
           [{tracker_report,
             etorrent_bcoding:get_value("complete", BC, 0),
             etorrent_bcoding:get_value("incomplete", BC, 0)}]),
    %% Timeout
    handle_timeout(BC, S).

handle_udp_response(Url, Id, Peers, Status) ->
    etorrent_peer_mgr:add_peers(Url, Id, Peers),
    etorrent_torrent:statechange(Id,
                                 [{tracker_report,
                                   proplists:get_value(seeders, Status, 0),
                                   proplists:get_value(leechers, Status, 0)}]),
    {proplists:get_value(interval, Status),
     ?DEFAULT_CONNECTION_TIMEOUT_MIN_INTERVAL}.

handle_timeout(S) ->
    Interval = ?DEFAULT_CONNECTION_TIMEOUT_INTERVAL,
    MinInterval = ?DEFAULT_CONNECTION_TIMEOUT_MIN_INTERVAL,
    handle_timeout(Interval, MinInterval, S).

handle_timeout(BC, S) ->
    Interval =
        etorrent_bcoding:get_value("interval", BC, ?DEFAULT_REQUEST_TIMEOUT),
    MinInterval = etorrent_bcoding:get_value("min interval", BC, none),
    handle_timeout(Interval, MinInterval, S).

handle_timeout(Interval, MinInterval, S) ->
    cancel_timer(S#state.hard_timer),
    cancel_timer(S#state.soft_timer),
    TRef2 = erlang:send_after(timer:seconds(Interval), self(), soft_timeout),
    S#state { soft_timer = TRef2,
              hard_timer = handle_min_interval(MinInterval) }.

handle_min_interval(none) -> none;
handle_min_interval(I) when is_integer(I) ->
    erlang:send_after(timer:seconds(I), self(), hard_timeout).

cancel_timer(none) -> ok;
cancel_timer(TRef) -> erlang:cancel_timer(TRef).

build_tracker_url(Url, Event,
                  #state { torrent_id = Id,
                           info_hash = InfoHash,
                           peer_id = PeerId }) ->
    {value, PL} = etorrent_torrent:lookup(Id),
    Uploaded   = proplists:get_value(uploaded, PL),
    Downloaded = proplists:get_value(downloaded, PL),
    Left       = proplists:get_value(left, PL),
    Port = etorrent_config:listen_port(),
    Request = [{"info_hash",
                etorrent_http:build_encoded_form_rfc1738(InfoHash)},
               {"peer_id",
                etorrent_http:build_encoded_form_rfc1738(PeerId)},
               {"uploaded", Uploaded},
               {"downloaded", Downloaded},
               {"left", Left},
               {"port", Port},
               {"compact", 1}],
    EReq = case Event of
               none -> Request;
               started -> [{"event", "started"} | Request];
               stopped -> [{"event", "stopped"} | Request];
               completed -> [{"event", "completed"} | Request]
           end,

<<<<<<< HEAD
    %% Url can already has `?'.
    %% For example,
    %% /announce.php?passkey=43c08a5dd9e70a19f62adfd0ad76dw04
    FlatUrl = lists:flatten(Url),
    Delim = case lists:member($?, FlatUrl) of
                true -> "&";
                false -> "?"
            end,

    lists:concat([Url, Delim, etorrent_http:mk_header(EReq)]).
=======
	% Url can already has `?'.
	% For example, 
	% /announce.php?passkey=43c08a5dd9e70a19f62adfd0ad76dw04
	FlatUrl = lists:flatten(Url),
	Delim = case lists:member($?, FlatUrl) of
		true -> "&";
		false -> "?"
		end,
	
    lists:concat([Url, Delim, etorrent_http:mk_header(EReq)]).


>>>>>>> b8e7adb1

%%% Tracker response lookup functions
response_ips(BC) ->
    case etorrent_bcoding:get_value("peers", BC, none) of
        none -> [];
        IPs  -> etorrent_utils:decode_ips(IPs)
    end.


%%% BEP 12 stuff
%%% ----------------------------------------------------------------------
shuffle_tiers(Tiers) ->
    [etorrent_utils:list_shuffle(T) || T <- Tiers].

splice(L) ->
    {[length(T) || T <- L], lists:append(L)}.

unsplice([], []) -> [];
unsplice([K | KR], List) ->
    {F, R} = lists:split(K, List),
    [F | unsplice(KR, R)].

swap_urls(Tiers) ->
    {Breaks, CL} = splice(Tiers),
    NCL = swap(CL),
    unsplice(Breaks, NCL).

swap([]) -> [];
swap([Url | R]) ->
    {H, T} = swap_in_tier(Url, R, []),
    [H | swap(T)].

swap_in_tier(Url, [], Acc) -> {Url, lists:reverse(Acc)};
swap_in_tier(Url, [H | T], Acc) ->
    case should_swap_for(Url, H) of
        true ->
            {H, lists:reverse(Acc) ++ [Url | T]};
        false ->
            swap_in_tier(Url, T, [H | Acc])
    end.

should_swap_for(Url1, Url2) ->
    {S1, _UserInfo, Host1, _Port, _Path, _Query} =
        etorrent_http_uri:parse(Url1),
    {_S2, _, Host2, _, _, _} = etorrent_http_uri:parse(Url2),
    Host1 == Host2 andalso S1 == http.

%%% Test
%%% ----------------------------------------------------------------------
-ifdef(EUNIT).

tier() ->
    [["http://one.com", "http://two.com", "udp://one.com"],
     ["udp://four.com", "udp://two.com", "http://three.com"]].

splice_test() ->
    {L, Concat} = splice(tier()),
    ?assertEqual({[3,3], lists:concat(tier())}, {L, Concat}).

swap_test() ->
    Swapped = swap(lists:concat(tier())),
    ?assertEqual(["udp://one.com", "udp://two.com", "http://one.com",
                  "udp://four.com", "http://two.com", "http://three.com"],
                 Swapped).

swap_urls_test() ->
    Swapped = swap_urls(tier()),
    ?assertEqual([["udp://one.com", "udp://two.com", "http://one.com"],
                  ["udp://four.com", "http://two.com", "http://three.com"]],
                 Swapped).

should_swap_test() ->
    ?assertEqual(true, should_swap_for("http://foo.com", "udp://foo.com")),
    ?assertEqual(false, should_swap_for("http://foo.com", "udp://bar.com")),
    ?assertEqual(true,
                 should_swap_for("http://foo.com",
                                 "udp://foo.com/something/more")).

-ifdef(PROPER).

scheme() -> oneof([http, udp]).

host() -> oneof(["one.com", "two.com", "three.com", "four.com", "five.com"]).

url() ->
    ?LET({Scheme, Host}, {scheme(), host()},
         atom_to_list(Scheme) ++ "://" ++ Host).

g_tier() -> list(url()).
g_tiers() -> list(g_tier()).

prop_splice_unsplice_inv() ->
    ?FORALL(In, g_tiers(),
            begin
                {K, Spliced} = splice(In),
                In =:= unsplice(K, Spliced)
            end).

eqc_test() ->
    ?assert(proper:quickcheck(prop_splice_unsplice_inv())).

-endif.
-endif.<|MERGE_RESOLUTION|>--- conflicted
+++ resolved
@@ -355,18 +355,6 @@
                completed -> [{"event", "completed"} | Request]
            end,
 
-<<<<<<< HEAD
-    %% Url can already has `?'.
-    %% For example,
-    %% /announce.php?passkey=43c08a5dd9e70a19f62adfd0ad76dw04
-    FlatUrl = lists:flatten(Url),
-    Delim = case lists:member($?, FlatUrl) of
-                true -> "&";
-                false -> "?"
-            end,
-
-    lists:concat([Url, Delim, etorrent_http:mk_header(EReq)]).
-=======
 	% Url can already has `?'.
 	% For example, 
 	% /announce.php?passkey=43c08a5dd9e70a19f62adfd0ad76dw04
@@ -379,7 +367,6 @@
     lists:concat([Url, Delim, etorrent_http:mk_header(EReq)]).
 
 
->>>>>>> b8e7adb1
 
 %%% Tracker response lookup functions
 response_ips(BC) ->
